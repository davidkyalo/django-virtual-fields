--- conflicted
+++ resolved
@@ -7,14 +7,19 @@
 [![Coverage status][codecov-image]][codecov-link]
 
 _Django Virtual Fields_ enables you to define model `fields` from computed database `expressions`.
+_Django Virtual Fields_ enables you to define model `fields` from computed database `expressions`.
 
+### Documentation
 ### Documentation
 
 Full documentation is available [here][docs-link].
+Full documentation is available [here][docs-link].
 
+### Installation 
 ### Installation 
 
 Install from [PyPi](https://pypi.org/project/django-virtual-fields/)
+    
     
 ```
 pip install django-virtual-fields
@@ -30,33 +35,26 @@
 from django.db.models.functions import Concat, Extract, Now
 
 # 
-<<<<<<< HEAD
-from virtual_fields.models import VirtualField
-=======
 from virtual_fields import VirtualField
->>>>>>> 2d8addb6
 
 class Person(m.Model):
     # Model fields
     first_name: str = m.CharField(max_length=100)
     last_name: str = m.CharField(max_length=100)
     dob: "date" = m.DateField("date of birth")
-<<<<<<< HEAD
     extra_data: dict = m.JSONField(default=dict(city="My City", country="My Country"))
-=======
-    extra_data: dict = m.JSONField(default=dict(city="My City"))
->>>>>>> 2d8addb6
 
     # Virtual fields
     yob: int = VirtualField("dob__year", verbose_name="year of birth")
     age: int = VirtualField(Extract(Now(), "year") - m.F("yob"), defer=False)
 
     city: str = VirtualField[m.CharField](KT("extra_data__city"))
-<<<<<<< HEAD
     country: str = VirtualField[m.CharField](KT("extra_data__country"))
-=======
->>>>>>> 2d8addb6
 
+    full_name: str = VirtualField[m.CharField]()
+    @full_name.expression
+    def full_name_expressions(cls):
+        return Concat("first_name", Value(" "), "last_name")
     full_name: str = VirtualField[m.CharField]()
     @full_name.expression
     def full_name_expressions(cls):
